--- conflicted
+++ resolved
@@ -16,11 +16,6 @@
     """
     adhoc = adhoc or (lambda x,*args: x)
     d1 = dfun(x, *args)
-<<<<<<< HEAD
-    xi = adhoc(x, dt*d1 + add, *args)
-    d2 = dfun(xi, *args)
-    nx = adhoc(x, dt*0.5*(d1 + d2) + add, *args)
-=======
     if add is not zero:
         xi = tmap(lambda x,d,a: x + dt*d + a, x, d1, add)
     else:
@@ -34,7 +29,6 @@
     nx = adhoc(nx, *args)
     if return_euler:
         return xi, nx
->>>>>>> 9e15bc63
     return nx
 
 
@@ -111,15 +105,10 @@
         gfun = lambda *_: sig
 
     def step(x, z_t, p):
-<<<<<<< HEAD
-        noise = gfun(x, p) * sqrt_dt * z_t[:2,:]
-        return heun_step(x, dfun, dt, p, z_t, add=noise, adhoc=adhoc)
-=======
         noise = _compute_noise(gfun, x, p, sqrt_dt, z_t)
         return heun_step(
             x, dfun, dt, p, add=noise, adhoc=adhoc,
             return_euler=return_euler)
->>>>>>> 9e15bc63
 
     @jax.jit
     def loop(x0, zs, p):
